--- conflicted
+++ resolved
@@ -10,11 +10,7 @@
     Peter Makus (makus@gfz-potsdam.de)
 
 Created: Tue May 26 2019 13:31:30
-<<<<<<< HEAD
-Last Modified: Friday, 18th September 2022 07:20:20 pm
-=======
 Last Modified: Monday, 10th October 2022 04:53:26 pm
->>>>>>> 6f61fa70
 '''
 
 from multiprocessing import Event
@@ -53,7 +49,6 @@
 from pyglimer.waveform.preprocessh5 import compute_toa
 
 
-<<<<<<< HEAD
 def ____check_times_small_db_event(
         rawloc: str, tz: float, ta: float, phase: str, model: TauPyModel,
         logger: logging.Logger, saveh5: bool, mintime: float, maxtime: float,
@@ -62,13 +57,6 @@
         ) -> tp.Tuple[UTCDateTime, tp.List[str]] | bool:
     """Checks whether event already in database and if not compute toa and
     return missing channels.
-=======
-def __check_times_small_db_sub(
-    event_cat: Catalog, channel: str,
-    rawloc: str, tz: float, ta: float, phase: str, model: TauPyModel,
-    logger: logging.Logger, saveasdf: bool, net: Network,
-        stat: Station) -> dict:
->>>>>>> 6f61fa70
 
     Parameters
     ----------
@@ -695,27 +683,9 @@
         # Single Station, parallellize events -> kwarg parallel=True
         if not MULT:
 
-<<<<<<< HEAD
             pu.__client__loop_wav__(
                 clients[0], rawloc, bulk_list[0], saveh5,
                 subinvs[0], network=networks[0], station=stations[0], parallel=True)
-=======
-            # Number of digits
-            Nd = len(str(N))
-
-            # Download station chunks chunks
-            for _i, (_net, _sta, _bulk, _netsta_d) in enumerate(
-                    zip(networks, stations, netsta_bulk, netsta_d)):
-                # Provide status
-                logger.info(f"Downloading ... {_i:{Nd}d}/{N:d}")
-
-                # Download
-                pu.__client__loop_wav__(
-                    clients[0], rawloc, _bulk, _netsta_d, saveasdf, inv,
-                    network=_net.code, station=_sta.code)
-
-                logger.info(f"Downloaded {_i:{Nd}d}/{N:d}")
->>>>>>> 6f61fa70
 
         # Multiple Stations, parallellize stations directly
         else:
@@ -723,17 +693,10 @@
             # Download multiple stations in parallel
             Parallel(n_jobs=NCPU, backend='multiprocessing')(
                 delayed(pu.__client__loop_wav__)(
-<<<<<<< HEAD
                 clients[0], rawloc, _bulk_dict, saveh5,
                 _subinv, network=_net, station=_sta)
                 for _subinv, _net, _sta, _bulk_dict \
                     in zip(subinvs, networks, stations, bulk_list))
-=======
-                    clients[0], rawloc, _bulk, _netsta_d, saveasdf, inv,
-                    network=_net.code,
-                    station=_sta.code) for _net, _sta, _bulk, _netsta_d in zip(
-                        networks, stations, netsta_bulk, netsta_d))
->>>>>>> 6f61fa70
 
     # If there are multiple clients, parallelize the clients
     else:
