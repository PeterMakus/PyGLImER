'''
:copyright:
   The PyGLImER development team (makus@gfz-potsdam.de).
:license:
   GNU Lesser General Public License, Version 3
   (https://www.gnu.org/copyleft/lesser.html)
:author:
    Peter Makus (makus@gfz-potsdam.de)

Created: Tue May 26 2019 13:31:30
Last Modified: Friday, 8th April 2022 02:47:54 pm
'''

#!/usr/bin/env python3
# -*- coding: utf-8 -*-


import fnmatch
from http.client import IncompleteRead
import logging
import os
import shutil
from tqdm import tqdm

from joblib import Parallel, delayed
from obspy import read
from obspy import UTCDateTime
from obspy.clients.fdsn.mass_downloader import CircularDomain, \
    Restrictions, MassDownloader
from obspy.core.event.catalog import Catalog
from obspy.taup import TauPyModel
from pyasdf import ASDFDataSet

from pyglimer.database.asdf import writeraw
from pyglimer import tmp
from pyglimer.utils.roundhalf import roundhalf
from pyglimer.utils import utils as pu
from pyglimer.utils.utils import download_full_inventory
from pyglimer.waveform.preprocessh5 import compute_toa


def download_small_db(
    phase: str, min_epid: float, max_epid: float, model: TauPyModel,
    event_cat: Catalog, tz: float, ta: float, statloc: str,
    rawloc: str, clients: list, network: str, station: str, channel: str,
        saveasdf: bool):
    """
    see corresponding method :meth:`~pyglimer.waveform.request.Request.\
    download_waveforms_small_db`
    """

    # logging
    logger = logging.getLogger('pyglimer.request')

    # If station and network are None
    station = station or '*'
    network = network or '*'
    # First we download the stations to subsequently compute the times of
    # theoretical arrival
    clients = pu.get_multiple_fdsn_clients(clients)

    logger.info('Requesting data from the following FDSN servers:\n %s' % str(
        clients))

    bulk_stat = pu.create_bulk_str(network, station, '*', channel, '*', '*')

    logger.info('Bulk_stat parameter created.')
    logger.debug('Bulk stat parameters: %s' % str(bulk_stat))

    logger.info('Initialising station response download.')
    # create output folder
    os.makedirs(statloc, exist_ok=True)
    out = Parallel(n_jobs=-1, prefer='threads')(
        delayed(pu.__client__loop__)(client, statloc, bulk_stat)
        for client in clients)
    inv = pu.join_inv([inv for inv in out])

    logger.info(
        'Computing theoretical times of arrival and checking available data.')

    # Now we compute the theoretical arrivals using the events and the station
    # information
    # We make a list of dicts akin to
    d = {'event': [], 'startt': [], 'endt': [], 'net': [], 'stat': []}
    for net in inv:
        for stat in net:
            logger.info(f"Checking {net.code}.{stat.code}")
            for evt in event_cat:
                try:
                    toa, _, _, _, delta = compute_toa(
                        evt, stat.latitude, stat.longitude, phase, model)
<<<<<<< HEAD
                except (IndexError, ValueError):
=======

                except IndexError:
>>>>>>> 9e15f6ae
                    # occurs when there is no arrival of the phase at stat
                    logger.debug(
                        'No valid arrival found for station %s,' % stat.code
                        + 'event %s, and phase %s' % (evt.resource_id, phase))
                    continue

<<<<<<< HEAD
=======
                except ValueError:
                    # occurs when the computed toa is outside the
                    # Normal RF range
                    logger.debug(
                        'No valid arrival found for station %s,' % stat.code
                        + 'event %s, and phase %s' % (evt.resource_id, phase))
                    continue

                # We only do that if the epicentral distances are correct
                if delta < min_epid or delta > max_epid:
                    logger.debug(
                        'No valid arrival found for station %s, ' % stat.code
                        + 'event %s, and phase %s' % (evt.resource_id, phase))
                    continue
>>>>>>> 9e15f6ae
                # Already in DB?
                if saveasdf:
                    if wav_in_asdf(net, stat, '*', channel, toa-tz, toa+ta):
                        logger.info(
                            'File already in database. %s ' % stat.code
                            + 'Event: %s' % evt.resource_id)
                        continue
                else:
                    o = (evt.preferred_origin() or evt.origins[0])
                    ot_loc = UTCDateTime(
                        o.time, precision=-1).format_fissures()[:-6]
                    evtlat_loc = str(roundhalf(o.latitude))
                    evtlon_loc = str(roundhalf(o.longitude))
                    folder = os.path.join(
                        rawloc, '%s_%s_%s' % (ot_loc, evtlat_loc, evtlon_loc))
                    fn = os.path.join(folder, '%s.%s.mseed' % (net, stat))
                    if os.path.isfile(fn):
                        logger.info(
                            'File already in database. %s ' % stat.code
                            + 'Event: %s' % evt.resource_id)
                        continue
                # It's new data, so add to request!
                d['event'].append(evt)
                d['startt'].append(toa-tz)
                d['endt'].append(toa+ta)
                d['net'].append(net.code)
                d['stat'].append(stat.code)

    
    # Create waveform download bulk list
    bulk_wav = pu.create_bulk_str(
        d['net'], d['stat'], '*', channel, d['startt'], d['endt'])


    if len(bulk_wav) == 0:
        logger.info('No new data found.')
        return

    # This does almost certainly need to be split up, so we don't overload the
    # RAM with the downloaded mseeds
    logger.info('Initialising waveform download.')
    logger.debug(f'The request string looks like this:\n\n{bulk_wav}\n')
    if len(clients) == 1:
        pu.__client__loop_wav__(clients[0], rawloc, bulk_wav, d, saveasdf, inv)
    else:
        Parallel(n_jobs=-1, prefer='threads')(
            delayed(pu.__client__loop_wav__)(
                client, rawloc, bulk_wav, d, saveasdf, inv)
            for client in clients)


def downloadwav(
    phase: str, min_epid: float, max_epid: float, model: TauPyModel,
    event_cat: Catalog, tz: float, ta: float, statloc: str,
    rawloc: str, clients: list, evtfile: str, network: str = None,
    station: str = None, saveasdf: bool = False,
    log_fh: logging.FileHandler = None, loglvl: int = logging.WARNING,
        verbose: bool = False, fast_redownload: bool = False):
    """
    Downloads the waveforms for all events in the catalogue
     for a circular domain around the epicentre with defined epicentral
     distances from Clients defined in clients. Also Station
     xmls for corresponding stations are downloaded.

    Parameters
    ----------
    phase : string
        Arrival phase to be used. P, S, SKS, or ScS.
    min_epid : float
        Minimal epicentral distance to be downloaded.
    max_epid : float
        Maxmimal epicentral distance to be downloaded.
    model : obspy.taup.TauPyModel
        1D velocity model to calculate arrival.
    event_cat : Obspy event catalog
        Catalog containing all events, for which waveforms should be
        downloaded.
    tz : int
        time window before first arrival to download (seconds)
    ta : int
        time window after first arrival to download (seconds)
    statloc : string
        Directory containing the station xmls.
    rawloc : string
        Directory containing the raw seismograms.
    clients : list
        List of FDSN servers. See obspy.Client documentation for acronyms.
    network : string or list, optional
        Network restrictions. Only download from these networks, wildcards
        allowed. The default is None.
    station : string or list, optional
        Only allowed if network != None. Station restrictions.
        Only download from these stations, wildcards are allowed.
        The default is None.
    saveasdf : bool, optional
        Save the dataset as Adaptable Seismic Data Format (asdf; recommended).
        Else, one will be left with .mseeds.
    log_fh : logging.FileHandler, optional
        file handler to be used for the massdownloader logger.
    loglvl : int, optional
        Use this logging level.
    verbose: Bool, optional
        Set True, when experiencing issues with download. Output of
        obspy MassDownloader will be logged in download.log.

    Returns
    -------
    None

    """

    # needed to check whether data is already in the asdf
    global asdfsave
    asdfsave = saveasdf

    # Calculate the min and max theoretical arrival time after event time
    # according to minimum and maximum epicentral distance
    min_time = model.get_travel_times(source_depth_in_km=500,
                                      distance_in_degree=min_epid,
                                      phase_list=[phase])[0].time

    max_time = model.get_travel_times(source_depth_in_km=0.001,
                                      distance_in_degree=max_epid,
                                      phase_list=[phase])[0].time

    mdl = MassDownloader(providers=clients)

    ###########
    # logging for the download
    fdsn_mass_logger = logging.getLogger("obspy.clients.fdsn.mass_downloader")
    fdsn_mass_logger.setLevel(loglvl)

    # # Create handler to the log
    if log_fh is None:
        fh = logging.FileHandler(os.path.join('logs', 'download.log'))
        fh.setLevel(logging.INFO)
        fh.setLevel(loglvl)
        # Create Formatter
        fmt = logging.Formatter(
            fmt='%(asctime)s - %(levelname)s - %(message)s')
        fh.setFormatter(fmt)
    else:
        fh = log_fh

    fdsn_mass_logger.addHandler(fh)

    ####
    # Loop over each event
    global event
    for ii, event in enumerate(tqdm(event_cat)):
        # fetch event-data
        origin_time = event.origins[0].time
        ot_fiss = UTCDateTime(origin_time).format_fissures()
        fdsn_mass_logger.info('Downloading event: '+ot_fiss)
        evtlat = event.origins[0].latitude
        evtlon = event.origins[0].longitude

        # Download location
        ot_loc = UTCDateTime(origin_time, precision=-1).format_fissures()[:-6]
        evtlat_loc = str(roundhalf(evtlat))
        evtlon_loc = str(roundhalf(evtlon))
        tmp.folder = os.path.join(
            rawloc, '%s_%s_%s' % (ot_loc, evtlat_loc, evtlon_loc))

        # create folder for each event
        os.makedirs(tmp.folder, exist_ok=True)

        # Circular domain around the epicenter. This module also offers
        # rectangular and global domains. More complex domains can be
        # defined by inheriting from the Domain class.

        domain = CircularDomain(latitude=evtlat, longitude=evtlon,
                                minradius=min_epid, maxradius=max_epid)

        restrictions = Restrictions(
            # Get data from sufficient time before earliest arrival
            # and after the latest arrival
            # Note: All the traces will still have the same length
            starttime=origin_time + min_time - tz,
            endtime=origin_time + max_time + ta,
            network=network, station=station,
            # You might not want to deal with gaps in the data.
            # If this setting is
            # True, any trace with a gap/overlap will be discarded.
            # This will delete streams with several traces!
            reject_channels_with_gaps=False,
            # And you might only want waveforms that have data for at least 95%
            # of the requested time span. Any trace that is shorter than 95% of
            # the desired total duration will be discarded.
            minimum_length=0.95,  # For 1.00 it will always delete the waveform
            # No two stations should be closer than 1 km to each other. This is
            # useful to for example filter out stations that are part of
            # different networks but at the same physical station. Settings
            # this option to zero or None will disable that filtering.
            # Guard against the same station having different names.
            minimum_interstation_distance_in_m=100.0,
            # Only HH or BH channels. If a station has BH channels, those will
            # be downloaded, otherwise the HH. Nothing will be downloaded if it
            # has neither.
            channel_priorities=["BH[ZNE12]", "HH[ZNE12]"],
            # Location codes are arbitrary and there is no rule as to which
            # location is best. Same logic as for the previous setting.
            # location_priorities=["", "00", "10"],
            sanitize=False
            # discards all mseeds for which no station information is available
            # I changed it too False because else it will redownload over and
            # over and slow down the script
        )

        # The data will be downloaded to the ``./waveforms/`` and
        # ``./stations/`` folders with automatically chosen file names.
        incomplete = True
        while incomplete:
            try:
                mdl.download(
                    domain, restrictions,
                    mseed_storage=get_mseed_storage,
                    stationxml_storage=statloc,
                    threads_per_client=3, download_chunk_size_in_mb=50)
                incomplete = False
            except IncompleteRead:
                continue  # Just retry for poor connection
            except Exception:
                incomplete = False  # Any other error: continue

        # 2021.02.15 Here, we write everything to asdf
        if saveasdf:
            writeraw(event, tmp.folder, statloc, verbose, True)
            # If that works, we will be deleting the cached mseeds here
            try:
                shutil.rmtree(tmp.folder)
            except FileNotFoundError:
                # This does not make much sense, but for some reason it occurs
                # even if the folder exists? However, we will not want the
                # whole process to stop because of this
                pass
        if fast_redownload:
            event_cat[ii:].write(evtfile, format="QUAKEML")

    if not saveasdf:
        download_full_inventory(statloc, clients)
    tmp.folder = "finished"  # removes the restriction for preprocess.py


def get_mseed_storage(
    network: str, station: str, location: str, channel: str,
        starttime: UTCDateTime, endtime: UTCDateTime) -> str:
    """Stores the files and checks if files are already downloaded"""
    # Returning True means that neither the data nor the StationXML file
    # will be downloaded.

    if asdfsave:
        if wav_in_asdf(
                network, station, location, channel, starttime, endtime):
            return True
    else:
        if wav_in_db(network, station, location, channel, starttime, endtime):
            return True

    # If a string is returned the file will be saved in that location.
    return os.path.join(tmp.folder, "%s.%s.mseed" % (network, station))


def get_stationxml_storage(network: str, station: str, statloc: str):

    filename = os.path.join(statloc, "%s.%s.xml" % (network, station))

    return {

        "available_channels": [],

        "missing_channels": '*',

        "filename": filename}


def wav_in_db(
    network: str, station: str, location: str, channel: str,
        starttime: UTCDateTime, endtime: UTCDateTime) -> bool:
    """Checks if waveform is already downloaded."""
    path = os.path.join(tmp.folder, "%s.%s.mseed" % (network, station))

    if os.path.isfile(path):
        st = read(path)
        # '.' + location +
    else:
        return False
    if len(st) == 3:
        return True  # All three channels are downloaded
    # In case, channels are missing
    elif len(st) == 2:
        if st[0].stats.channel == channel or st[1].stats.channel == channel:
            return True
    elif st[0].stats.channel == channel:
        return True
    else:
        return False


def wav_in_asdf(
    network: str, station: str, location: str, channel: str,
        starttime: UTCDateTime, endtime: UTCDateTime) -> bool:
    """Is the waveform already in the asdf database?"""
    asdf_file = os.path.join(tmp.folder, os.pardir, '%s.%s.h5' % (
        network, station))

    if not os.path.isfile(asdf_file):
        logging.debug(f'{asdf_file} not found')
        return False

    # Change precision of start and endtime
    # Pyasdf rounds with a precision of 1 for the starttime and 0 for endtime
    starttime = UTCDateTime(
        starttime, precision=1).format_iris_web_service()[:-6]
    endtime = endtime.format_iris_web_service()[:-6]
    # make them patterns for the cases where it downloads a slightly different
    # time window
    starttime += '??'
    endtime += '??'

    # Waveforms are saved in pyasdf with filenames akin to:
    nametag = "%s.%s.%s.%s__%s__%s__raw_recording"\
        % (network, station, location, channel, starttime, endtime)

    with ASDFDataSet(asdf_file, mode='r') as ds:
        # Note .list only checks the names not the actual traces and is
        # therefore way faster!
        try:
            exists = len(fnmatch.filter(ds.waveforms[
                '%s.%s' % (network, station)].list(), nametag)) > 0
            # exists = nametag in ds.waveforms[
            #     '%s.%s' % (network, station)].list()
            if exists:
                logging.debug(f'{nametag} already exists!')
            return exists
        except KeyError:
            return False<|MERGE_RESOLUTION|>--- conflicted
+++ resolved
@@ -89,35 +89,14 @@
                 try:
                     toa, _, _, _, delta = compute_toa(
                         evt, stat.latitude, stat.longitude, phase, model)
-<<<<<<< HEAD
                 except (IndexError, ValueError):
-=======
-
-                except IndexError:
->>>>>>> 9e15f6ae
+
                     # occurs when there is no arrival of the phase at stat
                     logger.debug(
                         'No valid arrival found for station %s,' % stat.code
                         + 'event %s, and phase %s' % (evt.resource_id, phase))
                     continue
 
-<<<<<<< HEAD
-=======
-                except ValueError:
-                    # occurs when the computed toa is outside the
-                    # Normal RF range
-                    logger.debug(
-                        'No valid arrival found for station %s,' % stat.code
-                        + 'event %s, and phase %s' % (evt.resource_id, phase))
-                    continue
-
-                # We only do that if the epicentral distances are correct
-                if delta < min_epid or delta > max_epid:
-                    logger.debug(
-                        'No valid arrival found for station %s, ' % stat.code
-                        + 'event %s, and phase %s' % (evt.resource_id, phase))
-                    continue
->>>>>>> 9e15f6ae
                 # Already in DB?
                 if saveasdf:
                     if wav_in_asdf(net, stat, '*', channel, toa-tz, toa+ta):
