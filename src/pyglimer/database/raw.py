--- conflicted
+++ resolved
@@ -11,11 +11,7 @@
    Peter Makus (makus@gfz-potsdam.de)
 
 Created: Tuesday, 6th September 2022 10:37:12 am
-<<<<<<< HEAD
-Last Modified: Friday, 18th September 2022 07:18:55 pm
-=======
 Last Modified: Thursday, 20th October 2022 10:51:46 am
->>>>>>> 6f61fa70
 '''
 
 import fnmatch
@@ -539,31 +535,13 @@
         if save_statxml:
             statxml_to_hdf5(rawfolder, statloc)
         return
-<<<<<<< HEAD
-
-    try:
-        st = read(av_mseed[0])
-
-    except obspy.io.mseed.InternalMSEEDError:
-        # broken mseed
-        logger = logging.getLogger('pyglimer.request')
-        logger.warning(f'File {av_mseed[0]} is corrupt. Skipping this file..')
-        os.remove(av_mseed[0])
-        mseed_to_hdf5(rawfolder, save_statxml, statloc=statloc)
-
-    # Get network and station
-    net = st[0].stats.network
-    stat = st[0].stats.station
-=======
+
     net, stat, _ = os.path.basename(av_mseed[0]).split('.')
->>>>>>> 6f61fa70
+
 
     h5_file = os.path.join(rawfolder, f'{net}.{stat}.h5')
 
     # Now, read all available files for this station
-<<<<<<< HEAD
-    mseeds = glob.glob(os.path.join(rawfolder, '*', f'{net}.{stat}.mseed'))
-=======
     mseeds = os.path.join(rawfolder, '*', f'{net}.{stat}.mseed')
     try:
         st = read(mseeds)
@@ -580,7 +558,6 @@
                 os.remove(mseed)
         if not st.count():
             mseed_to_hdf5(rawfolder, save_statxml, statloc=statloc)
->>>>>>> 6f61fa70
 
     # Create table of new contents
     new_cont = {}
@@ -646,15 +623,17 @@
     av_xml = glob.glob(os.path.join(statloc, '*.xml'))
 
     for xml in av_xml:
-<<<<<<< HEAD
-        inv = read_inventory(xml)
-        net = inv[0].code
-        stat = inv[0][0].code
-        h5_file = os.path.join(rawfolder, f'{net}.{stat}.h5')
-        with RawDatabase(h5_file) as rdb:
-            rdb.add_response(inv)
-            os.remove(xml)
-
+        try:
+            inv = read_inventory(xml)
+            net = inv[0].code
+            stat = inv[0][0].code
+            h5_file = os.path.join(rawfolder, f'{net}.{stat}.h5')
+            with RawDatabase(h5_file) as rdb:
+                rdb.add_response(inv)
+                os.remove(xml)
+        except Exception as e:
+            logging.warning(f'Station XML could not be added to h5 file. {e}')
+      
 
 def save_raw_DB_single_station(
         network: str, station: str, saved: dict,
@@ -976,16 +955,4 @@
                     new_cont[k] = v
 
             # Redefine the table of contents.
-            ds._define_content(new_cont)
-=======
-        try:
-            inv = read_inventory(xml)
-            net = inv[0].code
-            stat = inv[0][0].code
-            h5_file = os.path.join(rawfolder, f'{net}.{stat}.h5')
-            with RawDatabase(h5_file) as rdb:
-                rdb.add_response(inv)
-                os.remove(xml)
-        except Exception as e:
-            logging.warning(f'Station XML could not be added to h5 file. {e}')
->>>>>>> 6f61fa70
+            ds._define_content(new_cont)