'''

:copyright:
   The PyGLImER development team (makus@gfz-potsdam.de).
:license:
   GNU Lesser General Public License, Version 3
   (https://www.gnu.org/copyleft/lesser.html)
:author:
    Lucas Sawade (lsawade@princeton.edu)
    Peter Makus (makus@gfz-potsdam.de)


Created: Tue May 26 2019 13:31:30
<<<<<<< HEAD
Last Modified: Wednesday, 18th September 2022 07:18:30 pm
=======
Last Modified: Monday, 26th September 2022 10:45:48 am
>>>>>>> 6f61fa70
'''

import logging
import os
from obspy.core.event.event import Event
from typing import List, Tuple, Optional
from warnings import warn
import psutil
import numpy as np
from joblib import Parallel, delayed
from obspy.clients.fdsn import Client, header
from obspy.clients.fdsn.header import URL_MAPPINGS
from obspy.core.inventory.inventory import Inventory
from obspy.core.stream import Stream, Trace
from obspy.core.utcdatetime import UTCDateTime

from pyglimer.database.raw import save_raw_DB_single_station, write_st
from pyglimer.rf.create import RFStream, RFTrace
# from pyglimer.database.asdf import save_raw_single_station_asdf

from .roundhalf import roundhalf


log_lvl = {
    'DEBUG': logging.DEBUG,
    'INFO': logging.INFO,
    'WARNING': logging.WARNING,
    'CRITICAL': logging.CRITICAL,
    'ERROR': logging.ERROR}


def utc_save_str(utc: UTCDateTime):
    return UTCDateTime(round(utc.timestamp)).format_fissures()[:-6]


def dt_string(dt: float) -> str:
    """Returns Time elapsed string depending on how much time has passed.
    After a certain amount of seconds it returns minutes, and after a certain
    amount of minutes it returns the elapsed time in hours."""

    if dt > 500:
        dt = dt / 60

        if dt > 120:
            dt = dt / 60
            tstring = "   Time elapsed: %3.1f h" % dt
        else:
            tstring = "   Time elapsed: %3.1f min" % dt
    else:
        tstring = "   Time elapsed: %3.1f s" % dt

    return tstring


def chunks(lst: list, n: int) -> list:
    """Yield successive n-sized chunks from lst. Useful for multi-threading"""
    for i in range(0, len(lst), n):
        yield lst[i:i + n]


def download_full_inventory(statloc: str, fdsn_client: list):
    """
    This utility loops through statloc and redownloads the whole response
    (i.e., all channels and all times) for every station. Thus, overwriting
    the old xml file.

    :param statloc: Folder in which the old stationxmls are saved
    :type statloc: str
    :param fdsn_client: List of FDSN providers that should be queried.
    :type fdsn_client: list
    """
    bulk = []
    for fi in os.listdir(statloc):
        f = fi.split('.')
        if f[-1].lower() != 'xml':
            continue
        bulk.append((f[0], f[1], '*', '*', '*', '*'))
    fdsn_client = get_multiple_fdsn_clients(fdsn_client)

    _ = Parallel(n_jobs=-1, prefer='threads')(
        delayed(__client__loop__)(client, statloc, bulk)
        for client in fdsn_client)


def join_inv(invlist=List[Inventory]) -> Inventory:
    inv = invlist.pop(0)
    for ii in invlist:
        for net in ii:
            inv.extend([net])
    return inv


def check_UTC_overlap(
        start: List[UTCDateTime], end: List[UTCDateTime]) -> List[bool]:
    """Checks a list of starttimes and endtimes for overlap

    Parameters
    ----------
    start : List[UTCDateTime]
        List of UTCDatetime starttimes
    end : List[UTCDateTime]
        List of UTCDateTime endtimes

    Returns
    -------
    List[bool]
        List of booleans. If True no overlap, if False overlap
    """

    # Initiate list saying there is no overlap
    check = len(start)*[True]

    for _i, (_start, _end) in enumerate(zip(start, end)):

        # Loop over same array to check whether there is overlap in any of
        # the windows.
        for _j, (_startc, _endc) in enumerate(zip(start, end)):

            # Don't want to compute overlap of the same window
            if _j == _i:
                continue

            # Check whether start or endtime of another window is in the range
            if (_start < _startc and _startc < _end) \
                    or (_start < _endc and _endc < _end):

                check[_i] = False

    return check


def __client__loop__(
        client: str or Client, statloc: str, bulk: list) -> Inventory:
    """
    Download station information from specified client and for the
    specified bulk list.

    :param client: FDSN client to use
    :type client: str or obspy.fdsn.clients.Client
    :param statloc: Location in which the station xmls are to be saved.
    :type statloc: str
    :param bulk: Bulk list to described the queried download.
    :type bulk: list
    :return: The inventory for all downloaded stations
    :rtype: obspy.Inventory
    """
    logger = logging.getLogger('pyglimer.request')

    try:

        if not isinstance(client, Client):
            client = Client(client)

        stat_inv = client.get_stations_bulk(
            bulk, level='response')
<<<<<<< HEAD

    except (header.FDSNNoDataException, header.FDSNException, ValueError) as e:
=======
    except (
        header.FDSNNoDataException, header.FDSNException, ValueError,
            TypeError) as e:
>>>>>>> 6f61fa70
        logger.warning(str(e))
        logger.warning(f"--> {bulk}")
        return  # wrong client
        # ValueError is raised for querying a client without station service

    for network in stat_inv:

        netcode = network.code

        for station in network:

            statcode = station.code

            logger.debug(f"{netcode}.{statcode}")

            out = os.path.join(statloc, '%s.%s.xml' % (netcode, statcode))

            stat_inv.select(network=netcode, station=statcode).write(
                out, format="STATIONXML")

    return stat_inv


def chunkdict(d: dict, chunksize) -> list:
    """Chunks upd dictionary with values into list of dictionaries where
    each dictionary has chunksize or less entries.

    Parameters
    ----------
    d : dict
        dictionary of lists
    chunksize : int
        number of elements per list in dictionary

    Returns
    -------
    list
        returns a list of dictionaries subsets of lists in the original
        dictionary
    """

    #
    tempd = dict()
    for k, v in d.items():
        tempd[k] = list(chunks(v, chunksize))

    key = list(d.keys())[0]
    Nchunk = len(tempd[key])

    out = []

    for i in range(Nchunk):
        subd = dict()
        for k, v in tempd.items():
            subd[k] = v[i]
        out.append(subd)

    return out


def save_stream(
        st: Stream, rawloc: str, saveh5: bool, saved: dict, inv: Inventory,
        network: str | None = None, station: str | None = None):
    """Saves a stream to either mseed or HDF5 format depending on flag, and the
    event-channel dictionary ``saved`` which with created in a parent function.

    Parameters
    ----------
    st : Stream
        stream to save
    rawloc : str
        path to database raw waveforms databases
    saveh5 : bool
        whether to save hdf5 or mseed
    saved : dict
        event-channel dictionary that contains the bulk requests made
    inv : Inventory
        inventory
    network : str | None, optional
        network string, by default None
    station : str | None, optional
        station string, by default None
    """

    # Save stuff in hdf5 format (custom format that is provided by pyglimer)
    if saveh5:

        # Make sure HDF5 file is only opened once
        if (network is not None) and (station is not None):
            save_raw_DB_single_station(
                network, station, saved, st, rawloc, inv)

        # Opens and closes HDF5 file for all traces belonging to one station.
        # It's more versatile, but less efficient
        else:
            save_raw(saved, st, rawloc, inv, True)

    # Save minised
    else:
        save_raw(saved, st, rawloc, inv, False)


def __download_sub__(client: str, saved: dict) -> Stream:
    """Takes in bulk requests, downloads them, and and returns stream of
    traces, empty stream or raises an error.

    Parameters
    ----------
    client : str
        Name of the client that data is requested from
    saved : dict
        dictionary with event-channel data and bulk requests

    Returns
    -------
    Stream
        empty or full

    Raises
    ------
    ValueError
        if request is faulty or another error was thrown
    """

    logger = logging.getLogger('pyglimer.request')

    # Get bulk and flatten
    bulk = []

    # Get full bulk list
    for _b in saved['bulk']:
        bulk.extend(_b)

    ## The Block here is to debug the actual request made #####
    #  But for code and output purposes it is unecessary to log.
    #  I would just keep it for future debugging
    # for _net, _sta, _cha, _st, _et, _event, _b in zip(
    #         saved['net'], saved['stat'], saved['chan'],
    #         saved['startt'], saved['endt'], saved['event'], saved['bulk']):

    #     # Get event id
    #     origin = (_event.preferred_origin() or _event.origins[0])
    #     e_id = utc_save_str(origin.time)

    #     # Print relevant debugging information
    #     print(f"{_net}.{_sta}..{_cha}: {_st} -- {_et} --> {e_id}")
    #     for __b in _b:
    #         print(f"^-->{__b}")
    ##############################################################

    # Sort bulk request.
    bulk.sort()

    try:
        if not isinstance(client, Client):
            client = Client(client)

        st = client.get_waveforms_bulk(bulk)

        logger.info(
            f'Downloaded {st.count()} traces from Client {str(client)}.')

        return st

    except (header.FDSNNoDataException, header.FDSNException, ValueError) as e:
        print(str(e))
        if 'HTTP Status code: 204' in str(e):
            logger.debug('--------- NO DATA FOR REQUESTS: ----------------')
            for __bulk in bulk:
                logger.debug(f"||    {__bulk}")
            logger.debug('------------------------------------------------')
            return Stream()
        else:
            print(str(e))
            raise ValueError('See Error above.')
            # ValueError is raised for querying a client without
            # station service


def __client__loop_wav__(
    client: str, rawloc: str, saved: dict, saveh5: bool,
        inv: Inventory, network: Optional[str] = None,
        station: Optional[str] = None, parallel: bool = False):
    """ Loops over event-channel requests and launches parallel or single
    threaded downloads depending on the input parameter ``parallel``. The
    Single threaded type is used if station downloads are parallelized (a
    parent function) and parallel is used when a single station is downloaded
    and events can be parallelized.

    Parameters
    ----------
    client : str
        client to download from, e.g. "IRIS".
    rawloc : str
        database location for the raw data
    saved : dict
        dict containing channel-event info and bulk requests
    saveh5 : bool
        whether to save in HDF5 or not
    inv : Inventory
        inventory of the stations
    network : Optional[str], optional
        network string, by default None
    station : Optional[str], optional
        station string, by default None
    parallel : bool, optional
        whether to download requests in parallel or not, by default False

    """

    logger = logging.getLogger('pyglimer.request')

    # Making sure that all chunk sizes are the same
    # This has become the equivalent of number of traces, unless there are
    # multiple locations available.
    chunksize = 5000

    # Get one key to get length of lists in dictionaries.
    key = list(saved.keys())[0]
    N0 = len(saved[key])

    # Chunkify data and bulkstrings
    if N0 > chunksize:
        saved = chunkdict(saved, chunksize)

    # Request too small to parallelize
    else:
        # Create single chunk
        saved = [saved, ]

        # Set parallel to false because it is unnecessary
        parallel = False

    # Number of Total chunks to be downloaded
    N = len(saved)

    logger.debug(f"Downloading ...")

    # Get number of cores available
    if parallel:

        # Get number of available CPUs
        NCPU = psutil.cpu_count(logical=False) - 2

        # Turn off parallelism if c=number of available cores is 1
        if NCPU <= 1:
            parallel = False

        # Limit CPUs to four so that the FDSN server is not overwhelmed
        elif NCPU > 4:
            NCPU = 4

        # Splitting the total number of chunks of NCPU, so that NCPU chunks
        # are downloaded simulatenously
        saved = list(chunks(saved, NCPU))

        counter = 0
        logger.debug(
            f"    Downloading {N} chunks with each chunk  "
            f"<= 100 requests dowloaded in Parallel")

        with Parallel(n_jobs=NCPU, backend='multiprocessing') as PARALLEL:

            # Loop of chunk subsets
            for _i, _saved in enumerate(saved):

                counter += len(_saved)
                logger.debug(f"    Downloading {counter}/{N} chunks")

                # Download streams in parallel
                streams = PARALLEL(
                    delayed(__download_sub__)(client, __saved)
                    for __saved in _saved)

                # Save streams one by one
                for st, __saved in zip(streams, _saved):

                    # If stream is empty skip
                    if len(st) == 0:
                        continue

                    # Save stream to mseed ot h5
                    save_stream(
                        st, rawloc, saveh5, __saved, inv, network, station)

    # Get stuff single threadedly
    else:

        streams = []
        for i, _saved in enumerate(saved):

            logger.debug(f"    --> Bulk chunk {i}/{N}")

            st = __download_sub__(client, _saved)

            if len(st) == 0:
                continue

            # Save stream to mseed ot h5
            save_stream(st, rawloc, saveh5, _saved, inv, network, station)


def save_raw(
        saved: dict, st: Stream, rawloc: str, inv: Inventory, saveh5: bool):
    """
    Save the raw waveform data in the desired format.
    The point of this function is mainly that the waveforms will be saved
    with the correct associations and at the correct locations.

    :param saved: Dictionary holding information about the original streams
        to identify them afterwards.
    :type saved: dict
    :param st: obspy stream holding all data (from various stations)
    :type st: Stream
    :param rawloc: Parental directory (with phase) to save the files in.
    :type rawloc: str
    :param inv: The inventory holding all the station information
    :type inv: Inventory
    :param saveasdf: If True the data will be saved in asdf format.
    :type saveasdf: bool
    """
    # Just use the same name
    for evt, startt, endt, net, stat in zip(
        saved['event'], saved['startt'], saved['endt'], saved['net'],
            saved['stat']):
        # earlier we downloaded all locations, but we don't really want
        # to have several, so let's just keep one
        try:
            sst = st.select(network=net, station=stat)
            # This might actually be empty if so, let's just skip
            if sst.count() == 0:
                logging.debug(f'No trace of {net}.{stat} in Stream.')
                continue
            slst = sst.slice(startt, endt)
            # Only write the prevelant location
            locs = [tr.stats.location for tr in sst]
            filtloc = max(set(locs), key=locs.count)
            sslst = slst.select(location=filtloc)
            if saveh5:
                sinv = inv.select(net, stat, starttime=startt, endtime=endt)
                write_st(sslst, evt, rawloc, sinv)
            else:
                save_raw_mseed(evt, sslst, rawloc, net, stat)
        except Exception as e:
            logging.error(e)


def save_raw_mseed(evt: Event, slst: Stream, rawloc: str, net: str, stat: str):
    """
    Saves input stream in the correct location in mini seed format.

    :param evt: event that is associated to the recording.
    :type evt: Event
    :param slst: The selected stream. Should contain all components of one
        recording of a teleseismic event.
    :type slst: Stream
    :param rawloc: Location (with phase) to save the miniseed files in (will
        also create subfolders).
    :type rawloc: str
    :param net: Network code
    :type net: str
    :param stat: Station Code
    :type stat: str
    """
    o = (evt.preferred_origin() or evt.origins[0])
    ot_loc = UTCDateTime(o.time, precision=-1).format_fissures()[:-6]
    evtlat_loc = str(roundhalf(o.latitude))
    evtlon_loc = str(roundhalf(o.longitude))
    folder = os.path.join(
        rawloc, '%s_%s_%s' % (ot_loc, evtlat_loc, evtlon_loc))
    os.makedirs(folder, exist_ok=True)
    fn = os.path.join(folder, '%s.%s.mseed' % (net, stat))
    slst.write(fn, fmt='mseed')


def get_multiple_fdsn_clients(
        clients: List[str] or str or None) -> Tuple[Client]:
    """
    Returns a tuple holding all the queried fdsn providers. Also finds
    all available fdsn providers if input is None. Will also sort the clients
    so the big providers (IRIS and ORFEUS) come last.

    Just a modified version of a code in the obspy mass downloader.

    :param clients: List of strings, each describing one client.
        Put None if you want to use all available.
    :type clients: List[str] or str or None
    :return: Tuple of the fdsn Client objects.
    :rtype: Tuple[Client]
    """
    # That bit is stolen from the massdownloader
    if isinstance(clients, str):
        clients = [clients]
    # That bit is stolen from the massdownloader
    elif clients is None:
        providers = dict(URL_MAPPINGS.items())
        _p = []

        if "RASPISHAKE" in providers:
            # exclude RASPISHAKE by default
            del providers["RASPISHAKE"]

        if "IRIS" in providers:
            has_iris = True
            del providers["IRIS"]
        else:
            has_iris = False

        if "ODC" in providers:
            providers["ORFEUS"] = providers["ODC"]
            del providers["ODC"]

        if "ORFEUS" in providers:
            has_orfeus = True
            del providers["ORFEUS"]
        else:
            has_orfeus = False

        _p = sorted(providers)
        if has_orfeus:
            _p.append("ORFEUS")
        if has_iris:
            _p.append("IRIS")

        providers = _p

        clients = tuple(providers)
    return clients


def create_bulk_str(
    networks: str | List[str], stations: str | List[str], location: str,
    channel: str| List[str], t0: UTCDateTime or str or List[UTCDateTime],
        t1: UTCDateTime or str or List[UTCDateTime]) -> List[tuple]:
    """
    Function to generate the input for the obspy functions:
    get_stations_bulk() and get_waveforms_bulk().

    :param networks: The requested networks, can be str or List.
    :type networks: str or List[str]
    :param stations: The requested stations, can be str or List.
    :type stations: str or List[str]
    :param location: Location string
    :type location: str
    :param channel: Channel string
    :type channel: str
    :param t0: starttimes
    :type t0: UTCDateTime or str or List[UTCDateTime]
    :param t1: endtimes
    :type t1: UTCDateTime or str or List[UTCDateTime]
    :raises ValueError: For invalid input types or inputs
    :return: The List to be used as input with the aforementioned functions.
    :rtype: List[tuple]

    .. note::

        All parameters accept wildcards.
    """

    # request object
    bulk = []
    if isinstance(t0, str) and t0 != '*':
        t0 = UTCDateTime(t0)
    elif isinstance(t0, list):
        t0 = [UTCDateTime(t) for t in t0]
    if isinstance(t1, str) and t1 != '*':
        t1 = UTCDateTime(t1)
    elif isinstance(t1, list):
        t1 = [UTCDateTime(t) for t in t1]

    if isinstance(networks, list) and isinstance(stations, list):
        if len(networks) != len(stations):
            raise ValueError(
                'If network and station are provided as lists, they have to\
 have the same length!')
        if (isinstance(t1, list) and isinstance(t0, list)) \
                or type(t1) != type(t0):
            if len(stations) != len(t1) or len(t1) != len(t0) \
                    or type(t1) != type(t0):
                raise ValueError('Time Lists have to have same length!')
            for net, stat, st, et in zip(networks, stations, t0, t1):
                bulk.append((net, stat, location, channel, st, et))
            return bulk
        elif isinstance(t0, (str, UTCDateTime)) and isinstance(
                t1, (str, UTCDateTime)):
            for net, stat in zip(networks, stations):
                bulk.append((net, stat, location, channel, t0, t1))
    elif isinstance(networks, list) and stations == '*':
        if (isinstance(t1, list) and isinstance(t0, list)) \
                or type(t1) != type(t0):
            if len(networks) != len(t1) or len(t1) != len(t0) \
                    or type(t1) != type(t0):
                raise ValueError('Time Lists have to have same length!')
            for net, st, et in zip(networks, t0, t1):
                bulk.append((net, stations, location, channel, st, et))
            return bulk
        elif isinstance(t0, (str, UTCDateTime)) and isinstance(
                t1, (str, UTCDateTime)):
            for net in networks:
                bulk.append((net, stations, location, channel, t0, t1))
    elif isinstance(stations, list) and isinstance(networks, str):
        if (isinstance(t1, list) and isinstance(t0, list)) \
                or type(t0) != type(t1):
            if len(stations) != len(t1) or len(t1) != len(t0) \
                    or type(t0) != type(t1):
                raise ValueError('Time Lists have to have same length!')
            for stat, st, et in zip(stations, t0, t1):
                bulk.append((networks, stat, location, channel, st, et))
        elif isinstance(t0, (str, UTCDateTime)) and isinstance(
                t1, (str, UTCDateTime)):
            for stat in stations:
                bulk.append((networks, stat, location, channel, t0, t1))
    elif isinstance(stations, str) and isinstance(networks, str):
        if (isinstance(t1, list) and isinstance(t0, list)) \
                or type(t1) != type(t0):
            if len(t1) != len(t0) or type(t1) != type(t0):
                raise ValueError('Time Lists have to have same length!')
            for st, et in zip(t0, t1):
                bulk.append((networks, stations, location, channel, st, et))
        elif isinstance(t0, (str, UTCDateTime)) and isinstance(
                t1, (str, UTCDateTime)):
            bulk.append((networks, stations, location, channel, t0, t1))
    else:
        raise ValueError('Invalid combination of input types or input length.\
\nCheck the following:\n\t1. If all inputs are lists, do they have the same \
length?\n\t2. If stations is a string and not a wildcard (i.e., *), networks \
has to be a string as well.')
    return bulk


def cos_taper_st(
    st: Stream, taper_len: float, taper_at_masked: bool,
        side: str = 'both') -> Stream:
    """
    Applies a cosine taper to the input Stream.

    :param tr: Input Stream
    :type tr: :class:`~obspy.core.stream.Stream`
    :param taper_len: Length of the taper per side
    :type taper_len: float
    :param taper_at_masked: applies a split to each trace and merges again
        afterwards
    :type taper_at_masked: bool
    :return: Tapered Stream
    :rtype: :class:`~obspy.core.stream.Stream`

    .. note::
        This action is performed in place. If you want to keep the
        original data use :func:`~obspy.core.stream.Stream.copy`.
    """
    if isinstance(st, Trace):
        st = Stream([st])
    elif isinstance(st, RFTrace):
        st = RFStream([st])
    for ii, _ in enumerate(st):
        try:
            st[ii] = cos_taper(st[ii], taper_len, taper_at_masked, side)
        except ValueError as e:
            warn('%s, corresponding trace not tapered.' % e)
    return st


def cos_taper(
    tr: Trace, taper_len: float, taper_at_masked: bool,
        side: str = 'both') -> Trace:
    """
    Applies a cosine taper to the input trace.

    :param tr: Input Trace
    :type tr: Trace
    :param taper_len: Length of the taper per side in seconds
    :type taper_len: float
    :param taper_at_masked: applies a split to each trace and merges again
        afterwards
    :type taper_at_masked: bool
    :return: Tapered Trace
    :rtype: Trace

    .. note::
        This action is performed in place. If you want to keep the
        original data use :func:`~obspy.core.trace.Trace.copy`.
    """
    if taper_len <= 0:
        raise ValueError('Taper length must be larger than 0 s')
    if taper_at_masked:
        st = tr.split()
        st = cos_taper_st(st, taper_len, False)
        st = st.merge()
        if st.count():
            tr.data = st[0].data
            return tr
        else:
            raise ValueError('Taper length must be larger than 0 s')
    taper = np.ones_like(tr.data)
    tl_n = round(taper_len*tr.stats.sampling_rate)
    if tl_n * 2 > tr.stats.npts:
        raise ValueError(
            'Taper Length * 2 has to be smaller or equal to trace\'s length.')
    tap = np.sin(np.linspace(0, np.pi, tl_n*2))
    if side in ['left', 'both']:
        taper[:tl_n] = tap[:tl_n]
    if side in ['right', 'both']:
        taper[-tl_n:] = tap[-tl_n:]
    tr.data = np.multiply(tr.data, taper)
    return tr<|MERGE_RESOLUTION|>--- conflicted
+++ resolved
@@ -11,11 +11,7 @@
 
 
 Created: Tue May 26 2019 13:31:30
-<<<<<<< HEAD
-Last Modified: Wednesday, 18th September 2022 07:18:30 pm
-=======
 Last Modified: Monday, 26th September 2022 10:45:48 am
->>>>>>> 6f61fa70
 '''
 
 import logging
@@ -171,14 +167,9 @@
 
         stat_inv = client.get_stations_bulk(
             bulk, level='response')
-<<<<<<< HEAD
-
-    except (header.FDSNNoDataException, header.FDSNException, ValueError) as e:
-=======
     except (
         header.FDSNNoDataException, header.FDSNException, ValueError,
             TypeError) as e:
->>>>>>> 6f61fa70
         logger.warning(str(e))
         logger.warning(f"--> {bulk}")
         return  # wrong client
