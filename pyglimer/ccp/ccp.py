'''
Author: Peter Makus (peter.makus@student.uib.no)

Created: Friday, 10th April 2020 05:30:18 pm
Last Modified: Wednesday, 9th September 2020 11:29:56 am
'''

#!/usr/bin/env python3
# -*- coding: utf-8 -*-

import fnmatch
import os
import pickle
import logging
import shutil
import time

from joblib import Parallel, delayed, cpu_count
import numpy as np
from scipy.interpolate import griddata
from scipy.spatial import Delaunay
from scipy.interpolate import LinearNDInterpolator, Rbf

from obspy import read_inventory
import scipy.io as sio
from mpl_toolkits.basemap import Basemap
from pathlib import Path
from psutil import virtual_memory
import subprocess
from tqdm import tqdm

from pyglimer.ccp.compute.bin import BinGrid
from pyglimer.database.stations import StationDB
from pyglimer.rf.create import read_rf
from pyglimer.rf.moveout import res, maxz, maxzm
from pyglimer.utils.utils import dt_string, chunks
from pyglimer.utils.createvmodel import _MODEL_CACHE, ComplexModel
from pyglimer.utils.geo_utils import epi2euc
from pyglimer.ccp.plot_utils.plot_bins import plot_bins
from pyglimer.plot.plot_map import plot_map_ccp, plot_vel_grad


def init_ccp(spacing, vel_model, phase, statloc='output/stations',
             preproloc='output/waveforms/preprocessed',
             rfloc='output/waveforms/RF', network=None,
             station=None, geocoords=None,
             compute_stack=False, filt=None, binrad=np.cos(np.radians(30)),
             append_pp=False, multiple=False, save=False, verbose=True):
    """
    Computes a ccp stack in self.ccp using data from statloc and rfloc.
    The stack can be limited to some networks and
    stations.

    :param spacing: Angular distance between each bingrid point.
    :type spacing: float
    :param vel_model: Velocity model located in data. Either iasp91 (1D
        raytracing) or 3D for 3D raytracing using a model compiled from GyPSuM.
    :type vel_model: str
    :param phase: Either 'S' or 'P'. Use 'S' if dataset contains both SRFs and
        PRFs.
    :type phase: str
    :param statloc: Directory in that the station xmls are saved,
        defaults to 'output/stations'
    :type statloc: str, optional
    :param preproloc: Parental directory in that the preprocessed miniseeds are
        saved, defaults to 'output/waveforms/preprocessed'
    :type preproloc: str, optional
    :param rfloc: Parental directory in that the RFs are saved,
        defaults to 'output/waveforms/RF'
    :type rfloc: str, optional
    :param network: Network or networks that are to be included in the ccp stack.
        Standard unix wildcards are allowed. If None, the whole database
        will be used. The default is None., defaults to None
    :type network: str or list, optional
    :param station: Station or stations that are to be included in the ccp
        stack. Standard unix wildcards are allowed. Can only be list if
        type(network)=str. If None, the whole database will be used.
        The default is None.
    :type station: str or list, optional
    :param geocoords: An alternative way of selecting networks and stations.
        Given in the form (minlat, maxlat, minlon, maxlon), defaults to None
    :type geocoords: Tuple, optional
    :param compute_stack: If true it will compute the stack by calling
        :func:`~pyglimer.ccp.ccp.CCPStack.compute_stack()`.
        That can take a long time! The default is False.
    :type compute_stack: bool, optional
    :param filt: Decides whether to filter the receiver function prior to
            depth migration. Either a Tuple of form `(lowpassf, highpassf)` or
            `None` / `False`.
    :type filt: tuple, optional
    :param binrad: Only used if compute_stack=True
            Defines the bin radius with bin radius = binrad*distance_bins.
            Full Overlap = cosd(30), Full coverage: 1.
            The default is full overlap.
    :type binrad: float, optional
    :param append_pp: Only used if compute_stack=True.
        Appends piercing point locations to object. Can be used to plot
        pps on map. Not recommended for large datasets as it takes A LOT
        longer and makes the file a lot larger.
        The default is False., defaults to False
    :type append_pp: bool, optional
    :param multiple: Should the CCP Stack be prepared to work with multiples?
        It can be chosen later, whether the RFs from multiples are to be
        incorporated into the CCP Stack. By default False.
    :type multiple: bool, optional
    :param save: Either False if the ccp should not be saved or string with filename
        will be saved. Will be saved as pickle file.
        The default is False.
    :type save: ool or str, optional
    :param verbose: Display info in terminal., defaults to True
    :type verbose: bool, optional
    :raises TypeError: For wrong inputs.
    :return: CCPStack object.
    :rtype: :class:`~pyglimer.ccp.ccp.CCPstack`
    """
    if phase[-1].upper() == 'S' and multiple:
        raise NotImplementedError('Multiple mode is not supported for phase S.')
    # create empty lists for station latitude and longitude
    lats = []
    lons = []

    # Were network and stations provided?
    # Possibility 1 as geo boundaries
    if geocoords:
        lat = (geocoords[0], geocoords[1])
        lon = (geocoords[2], geocoords[3])
        db = StationDB(preproloc, phase=phase, use_old=False)
        net, stat = db.find_stations(lat, lon, phase=phase)
        pattern = ["{}.{}".format(a_, b_) for a_, b_ in zip(net, stat)]
        files = []
        for pat in pattern:
            files.extend(
                fnmatch.filter(os.listdir(statloc), pat+'.xml'))

    # As strings
    elif network and type(network) == list:
        files = []
        if station:
            if type(station) != list:
                raise TypeError(
                    """Provide a list of stations, when using a list of
                    networks as parameter.""")
            for net in network:
                for stat in station:
                    pattern2 = net + '.' + stat + '.xml'
                    files.extend(
                        fnmatch.filter(os.listdir(statloc), pattern2))
        else:
            for net in network:
                pattern2 = net + '.*.xml'
                files.extend(
                    fnmatch.filter(os.listdir(statloc), pattern2))
    elif network and type(station) == list:
        files = []
        for stat in station:
            pattern2 = network + '.' + stat + '.xml'
            files.extend(fnmatch.filter(os.listdir(statloc), pattern2))
    elif network:
        pattern2 = network + '.' + (station or '*') + '.xml'
        files = fnmatch.filter(os.listdir(statloc), pattern2)

    # In this case, it will process all available data (for global ccps)
    else:
        files = os.listdir(statloc)

    # read out station latitudes and longitudes
    for file in files:
        stat = read_inventory(os.path.join(statloc, file))
        lats.append(stat[0][0].latitude)
        lons.append(stat[0][0].longitude)
    
    logdir = os.path.join(os.path.dirname(os.path.abspath(statloc)), 'logs')

    ccp = CCPStack(
        lats, lons, spacing, phase=phase, verbose=verbose, logdir=logdir)

    # Clear Memory
    del stat, lats, lons, files

    if not geocoords:
        pattern = None

    if compute_stack:
        ccp.compute_stack(
            vel_model=vel_model, network=network, station=station, save=save,
            filt=filt, multiple=multiple,
            pattern=pattern, append_pp=append_pp, binrad=binrad, rfloc=rfloc)

    # _MODEL_CACHE.clear()  # So the RAM doesn't stay super full

    return ccp


def read_ccp(filename='ccp.pkl', folder='output/ccps', fmt=None):
    """
    Read CCP-Stack class file from input folder.

    :param filename: Filename of the input file with file ending.
        The default is 'ccp.pkl'.
    :type filename: str, optional
    :param folder: Input folder, defaults to 'output/ccps'
    :type folder: str, optional
    :param fmt: File format, can be none if the filename has an ending,
        possible options are "pickle. The default is None.
    :type fmt: str, optional
    :raises ValueError: For unknown formats
    :return: CCPStack object
    :rtype: :class:`~pyglimer.ccp.ccp.CCPStack`
    """

    # Trying to identify filetype from ending:
    if not fmt:
        x = filename.split('.')
        if len(x) == 1:
            raise ValueError("""Could not determine format, please provide
                             a valid format""")
        if x[-1] == 'pkl':
            fmt = 'pickle'
        else:
            raise ValueError("""Could not determine format, please provide
                             a valid format""")

    # Open provided file
    if fmt == "pickle":
        with open(os.path.join(folder, filename), 'rb') as infile:
            ccp = pickle.load(infile)
    else:
        raise ValueError("Unknown format ", fmt)

    return ccp


class CCPStack(object):
    """Is a CCP Stack matrix. Its size depends upon stations that are used as
    input."""

    def __init__(self, latitude, longitude, edist, phase,
                 verbose=True, logdir: str or None=None):
        """
        Creates an empy object template for a CCP stack

        :param latitude: Latitudes of all seismic stations.
        :type latitude: 1-D numpy.ndarray
        :param longitude: Longitudes of all seismic stations.
        :type longitude: 1-D numpy.ndarray
        :param edist: Inter bin distance in angular distance.
        :type edist: float
        :param phase: Seismic phase either "S" or "P". Phase "S" will lead to
            more grid points being created due to flatter incidence angle.
            Hence, phase can be "S" for PRFs but not the other way around.
            However, "P" is computationally more efficient.
        :type phase: str
        :param verbose: If true -> console output. The default is True., defaults to True
        :type verbose: bool, optional
        :param logdir: Directory for log file
        :type logdr: str, optional
        """

        # Loggers for the CCP script
        self.logger = logging.Logger('pyglimer.ccp.ccp')
        self.logger.setLevel(logging.INFO)

        # Create handler to the log
        if not logdir:
            os.makedirs('logs', exist_ok=True)
            fh = logging.FileHandler(os.path.join('logs', 'ccp.log'))
        else:
            fh = logging.FileHandler(os.path.join(logdir, 'ccp.log'))
        fh.setLevel(logging.INFO)
        self.logger.addHandler(fh)

        # Create Formatter
        fmt = logging.Formatter(fmt='%(asctime)s - %(levelname)s - %(message)s')
        fh.setFormatter(fmt)

        # Create bingrid
        self.bingrid = BinGrid(latitude, longitude, edist, phase=phase,
                               verbose=verbose)

        # Compute bins
        self.bingrid.compute_bins()

        # Initialize kdTree for Bins
        self.bingrid.bin_tree()

        # How many RFs are inside of the CCP-Stack?
        self.N = 0

        # Softlink useful variables and functions
        self.coords = self.bingrid.bins
        # self.z = np.arange(0, maxz+res, res)
        self.z = np.hstack(
            (np.arange(-10, 0, .1), np.arange(0, maxz+res, res)))
        self.bins = np.zeros([self.coords[0].size, len(self.z)])
        self.illum = np.zeros(np.shape(self.bins), dtype=int)
        self.pplat = []
        self.pplon = []
        self.ppz = self.z
        self.binrad = None

    def query_bin_tree(self, latitude, longitude, data, n_closest_points):
        """
        Find closest bins for provided latitude and longitude.

        :param latitude: Latitudes of piercing points.
        :type latitude: 1-D numpy.ndarray
        :param longitude: Longitudes of piercing points.
        :type longitude: 1-D numpy.ndarray
        :param data: Depth migrated receiver function data
        :type data: 1-D numpy.ndarray
        :param n_closest_points: Number of closest points to be found.
        :type n_closest_points: int
        :return: bin index k and depth index j
        :rtype: int
        """        
        i = self.bingrid.query_bin_tree(latitude, longitude, self.binrad_eucl,
                                        n_closest_points)

        # Kd tree returns locations that are too far with maxindex+1
        pos = np.where(i < self.bingrid.Nb)

        # Depth index
        j = pos[0]

        # Bin index
        k = i[pos]

        return k, j

    def compute_stack(self, vel_model, rfloc='output/waveforms/RF',
                      statloc='output/stations',
                      preproloc='output/waveforms/preprocessed',
                      network=None, station=None, geocoords=None, pattern=None,
                      save=False, filt=None,
                      binrad=1/(2*np.cos(np.radians(30))), append_pp=False,
                      multiple=False):
        """
        Computes a ccp stack in self.ccp, using the data from rfloc.
        The stack can be limited to some networks and
        stations. This will take a long while for big data sets!
        Note that the grid should be big enough for the provided networks and
        stations. Best to create the CCPStack object by using ccp.init_ccp().

        :param vel_model: Velocity model located in data. Either `iasp91.dat`
            for 1D raytracing or `3D` for 3D raytracing with GYPSuM model.
            Using 3D Raytracing will cause the code to take about 30% longer.
        :type vel_model: str
        :param rfloc: Parental folder in which the receiver functions in
            time domain are. The default is 'output/waveforms/RF.
        :type rfloc: str, optional
        :param statloc: Folder containing the response information. Only needed
             if option geocoords is used. The default is 'output/stations'.
        :type statloc: str, optional
        :param preproloc: Parental folder containing the preprocessed mseeds.
            Only needed if option geocoords is used. The default is
            'output/waveforms/preprocessed'. 
        :type preproloc: str, optional
        :param network: This parameter is ignored if the pattern is given.
            Network or networks that are to be included in the ccp stack.
            Standard unix wildcards are allowed. If None, the whole database
            will be used. The default is None.
        :type network: str or list, optional
        :param station: This parameter is ignored if the pattern is given.
            Station or stations that are to be included in the ccp stack.
            Standard unix wildcards are allowed.
            Can only be list if type(network)=str.
            If None, the whole database
            will be used. The default is None.
        :type station: str or list, optional
        :param geocoords: Include all stations in the rectangle given by
            (minlat, maxlat, minlon, maxlon). Will be ignored if pattern or
            network is given, by default None.
        :type geocoords: Tuple, optional
        :param pattern: Search pattern for .sac files. Overwrites network,
            station, and geocooords options. Usually only used by
            :func:`~pyglimer.ccp.ccp.init_ccp()`, defaults to None.
        :type pattern: list, optional
        :param save: Either False if the ccp should not be saved or string with
            filename will be saved in config.ccp. Will be saved as pickle file.
        :param filt: Decides whether to filter the receiver function prior to
            depth migration. Either a Tuple of form `(lowpassf, highpassf)` or
            `None` / `False`.
        :type filt: tuple, optional
        :type save: str or bool, optional
        :param binrad: Defines the bin radius with
            bin radius = binrad*distance_bins.
            Full Overlap = 1/(2*cosd(30)), Full coverage: 1.
            The default is full overlap.
        :type binrad: float, optional
        :param append_pp: appends piercing point coordinates if True, so they
            can later be plotted. Not recommended for big data sets.
            The default is false. **Deprecated for multi-core**
        :type append_pp: bool, optional
        :param multiple: Append receiver functions for first order multiples.
            It can be decided later, whether they should be used in the final
            ccp stack. Will result in a longer computation time.
        :type multiple: bool, optional
        :raises ValueError: For wrong inputs
        """

        if binrad < 1/(2*np.cos(np.radians(30))):
            raise ValueError(
                """Minimum allowed binradius is bin distance/(2*cos(30deg)).
                Else the grid will not cover all the surface area."""
            )

        self.binrad = binrad*self.bingrid.edist

        # How many closest points are queried by the bintree?
        # See Gauss circle problem
        # sum of squares for 2 squares for max binrad=4
        # Using the ceiling function to account for inaccuracies
        sosq = [1, 4, 4, 0, 4, 8, 0, 0, 4, 4, 8, 0, 0, 8, 0, 0, 4]
        try:
            n_closest_points = sum(sosq[0:int(np.ceil(binrad**2+1))])
        except IndexError:
            raise ValueError(
                """Maximum allowed binradius is 4 times the bin distance""")

        # Compute maxdist in euclidean space
        self.binrad_eucl = epi2euc(self.binrad)

        folder = os.path.join(rfloc, self.bingrid.phase)

        start = time.time()

        try:
            self.logger.info('Stacking started')
        except AttributeError:
            # Loggers for the CCP script
            self.logger = logging.Logger('pyglimer.ccp.ccp')
            self.logger.setLevel(logging.INFO)

            # Create handler to the log
            fh = logging.FileHandler('logs/ccp.log')
            fh.setLevel(logging.INFO)
            self.logger.addHandler(fh)
            self.logger.info('Stacking started')
        
        if multiple:
            # Use multiples?
            endi = np.where(self.z==maxzm)[0][0]+1
            self.bins_m1 = np.zeros(self.bins[:, :endi].shape)
            self.bins_m2 = np.zeros(self.bins[:, :endi].shape)
            self.illumm = np.zeros(self.bins[:, :endi].shape, dtype=int)

        if network and type(network) == str and not pattern:
            # Loop over fewer files
            folder = os.path.join(folder, network)
            if station and type(station) == str:
                folder = os.path.join(folder, station)
        
        elif geocoords and not pattern:
            # Stations by coordinates
            # create empty lists for station latitude and longitude
            lat = (geocoords[0], geocoords[1])
            lon = (geocoords[2], geocoords[3])
            db = StationDB(preproloc, phase=self.bingrid.phase, use_old=False)
            net, stat = db.find_stations(lat, lon, phase=self.bingrid.phase)
            pattern = ["{}.{}".format(a_, b_) for a_, b_ in zip(net, stat)]
            # Clear memory
            del db, net, stat

        if not pattern:
            pattern = []  # List of input constraints
            if not network and not station:  # global
                pattern.append('*.sac')
        else:
            pattern = ["*{}.*.sac".format(_a) for _a in pattern]

        streams = []  # List of files filtered for input criteria
        infiles = []  # List of all files in folder

        for root, dirs, files in os.walk(folder):
            for name in files:
                infiles.append(os.path.join(root, name))

        # Special rule for files imported from Matlab
        if network == 'matlab' or network == 'raysum':
            pattern.append('*.sac')

        # Set filter patterns
        elif network:
            if type(network) == list:
                if station:
                    if type(station) == list:
                        for net in network:
                            for stat in station:
                                pattern.append('*%s.%s.*.sac' % (net, stat))
                    else:
                        raise ValueError("""The combination of network
                                         and station are invalid""")
                else:
                    for net in network:
                        pattern.append('*%s.*.sac' % (net))
            elif type(network) == str:
                if station:
                    if type(station) == str:
                        pattern.append('*%s.%s.*.sac' % (network, station))
                    elif type(station) == list:
                        for stat in station:
                            pattern.append('*%s.%s.*.sac' % (net, stat))
                else:
                    pattern.append('*%s.*.sac' % (network))
        elif station:
            raise ValueError("""You have to provide both network and station
                             code if you want to filter by station""")

        # Do filtering
        for pat in pattern:
            streams.extend(fnmatch.filter(infiles, pat))

        # clear memory
        del pattern, infiles

        # Data counter
        self.N = self.N + len(streams)

        self.logger.info('Number of receiver functions used: '+str(self.N))
        print('Number of receiver functions used: '+str(self.N))

        # Split job into n chunks
        num_cores = cpu_count()

        self.logger.info('Number of cores used: '+str(num_cores))
        print('Number of cores used: '+str(num_cores))

        mem = virtual_memory()

        self.logger.info('Available system memory: '+str(mem.total*1e-6)+'MB')
        print('Available system memory: '+str(mem.total*1e-6)+'MB')

        # Check maximum information that can be saved
        # using half of the RAM.
        # approximately 8 byte per element in RF + 8 byte for idx
        mem_needed = 3*8*850*len(streams)*100
        # For stacking with multiple modes, we'll need more memory
        if multiple:
            mem_needed = mem_needed*1.75

        # Split into several jobs if too much data
        if mem_needed > mem.total:
            N_splits = int(np.ceil(mem_needed/mem.total))
            split_size = int(np.ceil(len(streams)/N_splits))
            print('Splitting RFs into '+str(N_splits)+' chunks \
due to insufficient memory. Each progressbar will \
only show the progress per chunk.')
        else:
            split_size = len(streams)

        # Actual CCP stack
        # Note loki does mess up the output and threads is slower than
        # using a single core

        # The test data needs to be filtered
        if network == 'matlab':
            filt = [.03, 1.5]  # bandpass frequencies

        # Define grid boundaries for 3D RT
        latb = (self.coords[0].min(), self.coords[0].max())
        lonb = (self.coords[1].min(), self.coords[1].max())

        # How many tasks should the main process be split in?
        # If the number is too high, it will need unnecessarily
        # much disk space or caching (probably also slower).
        # If it's too low, the progressbar won't work anymore.
        # !Memmap arrays are getting extremely big, size in byte
        # is given by: nrows*ncolumns*nbands
        # with 64 cores and 10 bands/core that results in about
        # 90 GB for each of the arrays for a finely gridded
        # CCP stack of North-America

        for stream_chunk in chunks(streams, split_size):
            num_split_max = num_cores*100  # maximal no of jobs
            len_split = int(np.ceil(len(stream_chunk)/num_cores))
            if len_split > 10:
                if int(np.ceil(len(stream_chunk)/len_split)) > num_split_max:
                    len_split = int(np.ceil(len_split/num_split_max))
                else:
                    len_split = int(np.ceil(len_split/(len_split/10)))
            num_split = int(np.ceil(len(stream_chunk)/len_split))

            out = Parallel(n_jobs=num_cores)( # prefer='processes'
                            delayed(self.multicore_stack)(
                                st, append_pp, n_closest_points, vel_model, latb,
                                lonb, filt, i, multiple)
                            for i, st in zip(
                                tqdm(range(num_split)),
                                chunks(stream_chunk, len_split)))

            # Awful way to solve it, but the best I could find
            if multiple:
                for kk, jj, datal, datalm1, datalm2 in out:
                    for k, j, data, datam1, datam2 in zip(
                        kk, jj, datal, datalm1, datalm2):
                        self.bins[k, j] = self.bins[k, j] + data[j]
                        
                        # hit counter + 1
                        self.illum[k, j] = self.illum[k, j] + 1
                        
                        # multiples
                        iii = np.where(j<=endi-1)[0]
                        jm = j[iii]
                        km = k[iii]
                        try:
                            self.bins_m1[km, jm] = self.bins_m1[km, jm] + datam1[jm]
                            self.bins_m2[km, jm] = self.bins_m1[km, jm] + datam1[jm]
                            self.illumm[km, jm] = self.illum[km, jm] + 1
                        except IndexError as e:
                            if not len(datam1) or not len(datam2):
                                continue
                            else:
                                raise IndexError(e)

            else:
                for kk, jj, datal, _, _ in out:
                    for k, j, data in zip(
                        kk, jj, datal):
                        self.bins[k, j] = self.bins[k, j] + data[j]

                        # hit counter + 1
                        self.illum[k, j] = self.illum[k, j] + 1

        end = time.time()
        self.logger.info("Stacking finished.")
        print('Stacking finished.')
        self.logger.info(dt_string(end-start))
        self.conclude_ccp()

        # save file
        if save:
            self.write(filename=save)

    def multicore_stack(self, stream, append_pp, n_closest_points, vmodel,
                        latb, lonb, filt, idx, multiple):
        """
        Takes in chunks of data to be processed on one core.

        :param stream: List of file locations.
        :type stream: list
        :param append_pp: Should piercing points be appended?.
        :type append_pp: Bool
        :param n_closest_points: Number of Closest points that the KDTree
            should query.
        :type n_closest_points: int
        :param vmodel: Name of the velocity model that should be used for the
            raytraycing.
        :type vmodel: str
        :param latb: Tuple in Form (minlat, maxlat). To save RAM on 3D
            raytraycing. Will remain unused for 1D RT.
        :type latb: Tuple
        :param lonb: Tuple in Form (minlon, maxlon). To save RAM on 3D
            raytraycing. Will remain unused for 1D RT
        :type lonb: Tuple
        :param filt: Should the RFs be filtered before the ccp stack?
            If so, provide (lowcof, highcof).
        :type filt: bool or tuple]
        :param idx: Index for progress bar
        :type idx: int
        :return: Three lists containing indices and rf-data.
        :rtype: list, list, list
        """        

        kk = []
        jj = []
        datal = []
        datalm1 = []
        datalm2 = []

        for st in stream:
            # read RFs in time domain
            try:
                rft = read_rf(st, format='SAC')
            except (IndexError, Exception) as e:
                # That happens when there is a corrupted sac file
                self.logger.exception(e)
                continue

            if filt:
                rft.filter('bandpass', freqmin=filt[0], freqmax=filt[1],
                            zerophase=True, corners=2)
            try:
                z, rf, rfm1, rfm2 = rft[0].moveout(
                    vmodel, latb=latb, lonb=lonb, taper=False,
                    multiple=multiple)
            except ComplexModel.CoverageError as e:
                # Wrong stations codes can raise this
                self.logger.warning(e)
                continue
            except Exception as e:
                # Just so the script does not interrupt. Did not occur up
                # to now
                self.logger.exception(e)
                continue

            lat = np.array(rf.stats.pp_latitude)
            lon = np.array(rf.stats.pp_longitude)
            if append_pp:
                plat = np.pad(lat, (0, len(self.z)-len(lat)),
                                constant_values=np.nan)
                plon = np.pad(lon, (0, len(self.z)-len(lon)),
                                constant_values=np.nan)
                self.pplat.append(plat)
                self.pplon.append(plon)
            k, j = self.query_bin_tree(lat, lon, rf.data, n_closest_points)

            kk.append(k)
            jj.append(j)
            datal.append(rf.data)
            
            if multiple:
                depthi = np.where(z==maxzm)[0][0]
                try:
                    datalm1.append(rfm1.data[:depthi+1])
                    datalm2.append(rfm2.data[:depthi+1])
                except AttributeError:
                    # for Interpolationerrors
                    datalm1.append(None)
                    datalm2.append(None)

        return kk, jj, datal, datalm1, datalm2

    def conclude_ccp(
        self, keep_empty=False, keep_water=False, r=0,
        multiple=False, z_multiple:int = 200):
        """x
        Averages the CCP-bin and populates empty cells with average of
        neighbouring cells. No matter which option is
        chosen for the parameters, data is never lost entirely. One can always
        execute a new conclude_ccp() command. However, decisions that are
        taken here will affect the .mat output and plotting outputs.

        :param keep_empty: Keep entirely empty bins. The default is False.
        :type keep_empty: bool, optional
        :param keep_water: For False all bins that are on water-covered areas
            will be discarded, defaults to False
        :type keep_water: bool, optional
        :param r: Fields with less than r hits will be set equal 0.
            r has to be >= 1, defaults to 3.
        :type r: int, optional
        :param multiple: Use multiples in stack. Either False or weigthing;
            i.e. 'linear' for linearly weighted stack between the three phases,
            'zk' for a Zhu & Kanamori approach, or 'pws' for a phase weighted
            stack. Use 'm1' to use only first multiple mode (no stack), 'm2' for
            RFs created only with 2nd multiple phase (PSS), and m for an
            equal-weight stack of m1 and m2. By default False.
        :type multiple: bool or str
        :param z_multiple: Until which depth [km] should multiples be considered,
            maximal value is 200 [km]. Will only be used if multiple=True.
            By default 200 km.
        :type z_multiple: int, optional
        """
        if z_multiple > 200:
            raise ValueError('Maximal depth for multiples is 200 km.')
        endi = np.where(self.z == z_multiple)[0][0]+1   
        if multiple == 'linear':
            
            # self.ccp = np.divide(self.bins, self.illum+1)
            self.ccp = np.hstack(((
                np.divide(self.bins[:, :endi], self.illum[:, :endi]+1) +
                np.divide(self.bins_m1[:, :endi], self.illumm[:, :endi]+1) +
                    np.divide(self.bins_m2[:, :endi], self.illumm[:, :endi]+1))/3,
            np.zeros(self.bins[:,endi:].shape)))
        elif multiple == 'zk':
            # self.ccp = np.divide(self.bins, self.illum+1)
            self.ccp = np.hstack((
                .7*np.divide(self.bins[:, :endi], self.illum[:, :endi]+1) +
                .2*np.divide(self.bins_m1[:, :endi], self.illumm[:, :endi]+1) +
                    .1*np.divide(self.bins_m2[:, :endi], self.illumm[:, :endi]+1),
                    np.zeros(self.bins[:,endi:].shape)))
        elif multiple == 'm1':
            self.ccp = np.hstack((
                np.divide(self.bins_m1[:, :endi], self.illumm[:, :endi]+1),
                np.zeros(self.bins[:,endi:].shape)))
        elif multiple == 'm2':
            self.ccp = np.hstack((
                np.divide(self.bins_m2[:, :endi], self.illumm[:, :endi]+1),
                np.zeros(self.bins[:,endi:].shape)))
        elif multiple == 'm':
            self.ccp = np.hstack((
                np.divide(self.bins_m2[:, :endi]+self.bins_m1[:, :endi],
                          2*(self.illumm[:, :endi])+1),
                np.zeros(self.bins[:,endi:].shape)))
        elif not multiple:
            self.ccp = np.divide(self.bins, self.illum+1)
        else:
            raise ValueError('The requested multiple stacking mode is \
misspelled or not yet implemented')

        self.hits = self.illum.copy()

        if r > 1:
            index = np.where(np.logical_and(self.illum > 1, self.illum < r))
            self.ccp[index] = 0
            self.hits[index] = 0

        if not keep_empty:
            i = np.where(self.hits.sum(axis=1) == 0)[0]
            self.ccp = np.delete(self.ccp, i, 0)
            self.hits = np.delete(self.hits, i, 0)
            self.coords_new = (np.delete(self.coords[0], i, 1),
                               np.delete(self.coords[1], i, 1))

        # Check if bins are on land
        if not keep_water:
            bm = Basemap(
                resolution='c', projection='cyl',
                llcrnrlat=self.coords[0][0].min(),
                llcrnrlon=self.coords[1][0].min(),
                urcrnrlat=self.coords[0][0].max(),
                urcrnrlon=self.coords[1][0].max())
            if keep_empty:
                self.coords_new = self.coords.copy()

            lats, lons = self.coords_new
            index = []  # list of indices that contain water

            for i, (lat, lon) in enumerate(zip(lats[0], lons[0])):
                if not bm.is_land(lon, lat):
                    index.append(i)
            self.ccp = np.delete(self.ccp, index, 0)
            self.hits = np.delete(self.hits, index, 0)
            self.coords_new = (np.delete(self.coords_new[0], index, 1),
                               np.delete(self.coords_new[1], index, 1))
        
        # Else everything will always pick coords_new instead of coords
        if keep_water and keep_empty:
            try:
                del self.coords_new
            except NameError:
                pass

    def write(self, filename=None, folder='output/ccps', fmt="pickle"):
        """
        Saves the CCPStream file as pickle or matlab file. Only save
        as Matlab file for exporting, as not all information can be
        preserved!

        :param filename: Name as which to save, file extensions aren't
            necessary.
        :type filename: str, optional
        :param folder: Output folder, defaults to 'output/ccps'
        :type folder: str, optional
        :param fmt: Either "pickle" or "matlab" for .mat, defaults to "pickle".
        :type fmt: str, optional
        :raises ValueError: For unknown formats.
        """        
        # delete logger (cannot be pickled)
        try:
            del self.logger
        except AttributeError:
            # For backwards compatibility
            pass

        # Standard filename
        if not filename:
            filename = self.bingrid.phase + '_' + str(self.bingrid.edist) + \
                '_' + str(self.binrad)

        # Remove filetype identifier if provided
        x = filename.split('.')
        if len(x) > 1:
            if x[-1] == 'pkl' or x[-1] == 'mat':
                filename = ''.join(x[:-1])

        # output location
        oloc = os.path.join(folder, filename)

        if fmt == "pickle":
            with open(oloc + ".pkl", 'wb') as output:
                pickle.dump(self, output, pickle.HIGHEST_PROTOCOL)

        # Save as Matlab file (exporting to plot)
        elif fmt == "matlab":

            # Change vectors so it can be corrected for elevation
            # Only for old data standard
            if min(self.z) == 0:
                illum = np.pad(self.hits, ((0, 0), (round(10/.1), 0)))
                depth = np.hstack((np.arange(-10, 0, .1), self.z))
                ccp = np.pad(self.ccp, ((0, 0), (round(10/.1), 0)))
            else:
                illum = self.hits
                depth = self.z
                ccp = self.ccp

            if hasattr(self, 'coords_new') and self.coords_new[0].size:
                lat_ccp, lon_ccp = self.coords_new
            else:
                lat_ccp, lon_ccp = self.coords

            d = {}
            d.update({'RF_ccp': ccp,
                      'illum': illum,
                      'depth_ccp': depth,
                      'lat_ccp': lat_ccp,
                      'lon_ccp': lon_ccp,
                      'CSLAT': self.bingrid.latitude,
                      'CSLON': self.bingrid.longitude,
                      'clat': np.array(self.pplat),
                      'clon': np.array(self.pplon),
                      'cdepth': self.ppz.astype(float)})

            sio.savemat(oloc + '.mat', d)

        # Unknown formats
        else:
            raise ValueError("The format type ", fmt, "is unkown.")

    def plot_bins(self):
        """
        A simple map view of the bins.
        """
        if hasattr(self, 'coords_new'):
            coords = self.coords_new
        else:
            coords = self.coords
        plot_bins(self.bingrid.stations, coords)

<<<<<<< HEAD
    def create_volume(self,
                      glon: np.ndarray or list,
                      glat: np.ndarray or list,
                      gz: np.array or list):
        """This function uses the CCPStacks to create a volume for a given set
        of 

        Args:
            glat (np.ndarrayorlist): [description]
            glon (np.ndarrayorlist): [description]
            gz (np.arrayorlist): [description]
        """

        # Get points array from CCPStack
        z, lon = np.meshgrid(self.z, self.coords_new[1])
        _, lat = np.meshgrid(self.z, self.coords_new[0])

        # Create mgrid for interpolation
        # grid_x, grid_y, grid_z = np.meshgrid(glon, glat, gz)

        # shape = grid_y.shape
        # print("Gridshape: ", shape)

        print("Ravelshapes: ")
        print("X:   ", lon.shape)
        print("Y:   ", lat.shape)
        print("Z:   ", z.shape)
        print("CCP: ", self.ccp.shape)
        print(" ")
        # Triangulation
        print("Starting triangulation ...")
        # tri = Delaunay(np.vstack((lon.ravel(), lat.ravel(), z.ravel())).T)  # Compute the triangulation
        print("weird shape ", np.vstack((lon.ravel(), lat.ravel(), z.ravel())).T.shape)
        vv, edges = np.histogramdd(
            np.vstack((lon.ravel(), lat.ravel(), z.ravel())).T,
            bins=(glon, glat, gz), weights=self.ccp.ravel())
        cnts, _ = np.histogramdd(
            np.vstack((lon.ravel(), lat.ravel(), z.ravel())).T,
            bins=(glon, glat, gz))
        
        # Workaround for zero count values tto not get an error.
        # Where counts == 0, zi = 0, else zi = zz/counts
        vi = np.zeros_like(vv)
        vi[cnts.astype(bool)] = vv[cnts.astype(bool)]/cnts[cnts.astype(bool)]
        vi = np.ma.masked_equal(vi, 0)

        print("Done triangulation ...")
        print(" ")

        # Perform the interpolation with the given values:
        # print("Creating interpolator ...")
        # interpolator = LinearNDInterpolator(tri, self.ccp.ravel())
        # print("done interpolator.")
        # print(" ")

        # Interpolation
        print("Interpolate ...")
        # V = rbfi(grid_x.ravel(), grid_y.ravel(), grid_z.ravel())
        print("Done interpolation.")
        # V = griddata(, ,
        #              ,
        #              fill_value=np.NaN)

        return vi  # V.reshape(shape)
=======
    def map_plot(
        self, plot_stations=False, plot_bins=False, plot_illum=False,
        profile: list or tuple or None=None, p_direct=True,
        outputfile: str or None=None, format='pdf', dpi=300, geology=False):
        """
        Create a map plot of the CCP Stack containing user-defined information.

        Parameters
        ----------
        plot_stations : bool, optional
            Plot the station locations, by default False
        plot_bins : bool, optional
            Plot bin location, by default False
        plot_illum : bool, optional
            Plot bin location with colour depending on the depth-cumulative
            illumination at bin b, by default False
        profile : list or tupleor None, optional
            Plot locations of cross sections into the plot. Information about
            each cross section is given as a tuple (lon1, lon2, lat1, lat2),
            several cross sections are given as a list of tuples in said
            format, by default None.
        p_direct : bool, optional
            If true the list in profile decribes areas with coordinates of the
            lower left and upper right corner, by default True
        outputfile : str or None, optional
            Save plot to file, by default None
        format : str, optional
            Format for the file to be saved as, by default 'pdf'
        dpi : int, optional
            DPI for none vector format plots, by default 300
        geology : bool, optional
            Plot a geological map.
        """
        if hasattr(self, 'coords_new') and self.coords_new[0].size:
            bincoords = self.coords_new
        else:
            bincoords = self.coords
        # Set boundaries for map:
        lat = (
            np.floor(min(bincoords[0][0]))-1, np.ceil(max(bincoords[0][0])+1))
        lon = (np.floor(min(bincoords[1][0]))-1,
               np.ceil(max(bincoords[1][0])+1))
        plot_map_ccp(
            lat, lon, plot_stations, self.bingrid.latitude,
            self.bingrid.longitude, plot_bins, bincoords, self.bingrid.edist,
            plot_illum, self.hits, profile, p_direct, outputfile=outputfile,
            format=format, dpi=dpi, geology=geology)
        
    def pick_phase(self, pol:str = '+', depth:list=[None, None]):
        """
        Pick the strongest negative or strongest positive gradient from a
        predefined depth-range.

        Parameters
        ----------
        pol : str, optional
            Either '+' for positive velocity gradient or '-' for negative
            gradient, by default '+'
        depth : list, optional
            List with two elements [minz, maxz], defines in which depth window
            the phase picker is gonna look for maxima and minima,
            by default [None, None]

        Returns
        -------
        PhasePick
            A phasepick object, which subsequently can be plotted.

        Raises
        ------
        ValueError
            For errandeous inputs.
        """
        self.conclude_ccp(r=3)
        # Find indices
        for ii, d in enumerate(depth):
            if d or d==0:
                depth[ii] = np.abs(self.z-d).argmin()
        # Find minimum in vector
        ccp_short = self.ccp[:, depth[0]:depth[1]]
        # There should be a line here excluding insufficiently illuminated bins
        illum_flat = np.sum(self.hits[:, depth[0]:depth[1]], axis=1)
        id = np.where(illum_flat<ccp_short.shape[1]*10)  # delete those bins

        ccp_short = np.delete(ccp_short, id, 0)
        coords = (np.delete(self.coords_new[0], id, 1),
                   np.delete(self.coords_new[1], id, 1))
        
        if pol == '+':
            # Amplitudes
            a = ccp_short.max(axis=1)
            # Depths
            z = self.z[depth[0]:depth[1]][ccp_short.argmax(axis=1)]
        elif pol == '-':
            a = ccp_short.min(axis=1)
            z = self.z[depth[0]:depth[1]][ccp_short.argmin(axis=1)]
        else:
            raise ValueError('Choose either \'+\' to return the highest '
                +'positive velocity gradient or \'-\' to return the '+
                'highest negative velocity gradient.')
        
        p_phase = PhasePick(coords, a, pol, z, depth)
        return p_phase

class PhasePick(object):
    """
    A phasepick object, just created for more convenient plotting.
    """
    def __init__(
        self, coords:np.ndarray, amplitudes:np.ndarray, polarity:str,
        z:np.ndarray, depthrange:list=[None, None]):
        """
        Initialise object

        Parameters
        ----------
        coords : np.ndarray
            2-d array containing latitudes and longitudes.
        amplitudes : np.ndarray
            1-D array containg amplitude values of each bin
        polarity : str
            Either '+' for positive velocity gradients or '-' for negative
        z : np.ndarray
            1D array containing depth of maxima/minima per bin
        depthrange : list, optional
            list containing depth restrictions in form of [zmin, zmax],
            by default [None, None]
        """
        # assign vars
        self.coords = coords
        self.a = amplitudes
        self.z = z
        self.pol = polarity
        self.depthr = depthrange

    def plot(
        self, plot_amplitude:bool=False, outputfile:str or None=None,
        format='pdf', dpi=300, cmap:str='gist_rainbow', geology=False):
        """
        Plot heatmap containing depth or amplitude of picked phase.

        Parameters
        ----------
        plot_amplitude : bool, optional
            If True amplitude instead of depths is plotted, by default False
        outputfile : str or None, optional
            Write Figure to file, by default None
        format : str, optional
            File format, by default 'pdf'
        dpi : int, optional
            Resolution for non-vector graphics, by default 300
        cmap : str, optional
            Colormap
        geology : bool, optional
            Plot geological map.
        """
        lat = (
            np.floor(min(self.coords[0][0]))-1, np.ceil(max(self.coords[0][0])+1))
        lon = (np.floor(min(self.coords[1][0]))-1,
               np.ceil(max(self.coords[1][0])+1))
        
        plot_vel_grad(
            self.coords, self.a, self.z, plot_amplitude, lat, lon, outputfile,
            dpi=dpi, format=format, cmap=cmap, geology=geology)
>>>>>>> b22d4a52
<|MERGE_RESOLUTION|>--- conflicted
+++ resolved
@@ -17,9 +17,8 @@
 
 from joblib import Parallel, delayed, cpu_count
 import numpy as np
-from scipy.interpolate import griddata
-from scipy.spatial import Delaunay
-from scipy.interpolate import LinearNDInterpolator, Rbf
+from scipy.spatial import cKDTree
+
 
 from obspy import read_inventory
 import scipy.io as sio
@@ -35,9 +34,11 @@
 from pyglimer.rf.moveout import res, maxz, maxzm
 from pyglimer.utils.utils import dt_string, chunks
 from pyglimer.utils.createvmodel import _MODEL_CACHE, ComplexModel
-from pyglimer.utils.geo_utils import epi2euc
+from pyglimer.utils.geo_utils import epi2euc, geo2cart
 from pyglimer.ccp.plot_utils.plot_bins import plot_bins
 from pyglimer.plot.plot_map import plot_map_ccp, plot_vel_grad
+from pyglimer.constants import R_EARTH, DEG2KM
+from pyglimer.plot.plot_volume import VolumePlot, VolumeExploration
 
 
 def init_ccp(spacing, vel_model, phase, statloc='output/stations',
@@ -917,72 +918,86 @@
             coords = self.coords
         plot_bins(self.bingrid.stations, coords)
 
-<<<<<<< HEAD
-    def create_volume(self,
-                      glon: np.ndarray or list,
-                      glat: np.ndarray or list,
-                      gz: np.array or list):
-        """This function uses the CCPStacks to create a volume for a given set
-        of 
-
-        Args:
-            glat (np.ndarrayorlist): [description]
-            glon (np.ndarrayorlist): [description]
-            gz (np.arrayorlist): [description]
+    def compute_kdtree_volume(self,
+                              glon: np.ndarray or list,
+                              glat: np.ndarray or list,
+                              gz: np.array or list,
+                              r: float or None):
+        """Using the CCP kdtree, we get the closest few points and compute 
+        the weighting using a distance metric. if points are too far away,
+        they aren't weighted
+
         """
 
         # Get points array from CCPStack
         z, lon = np.meshgrid(self.z, self.coords_new[1])
         _, lat = np.meshgrid(self.z, self.coords_new[0])
 
-        # Create mgrid for interpolation
-        # grid_x, grid_y, grid_z = np.meshgrid(glon, glat, gz)
-
-        # shape = grid_y.shape
-        # print("Gridshape: ", shape)
-
-        print("Ravelshapes: ")
-        print("X:   ", lon.shape)
-        print("Y:   ", lat.shape)
-        print("Z:   ", z.shape)
-        print("CCP: ", self.ccp.shape)
-        print(" ")
-        # Triangulation
-        print("Starting triangulation ...")
-        # tri = Delaunay(np.vstack((lon.ravel(), lat.ravel(), z.ravel())).T)  # Compute the triangulation
-        print("weird shape ", np.vstack((lon.ravel(), lat.ravel(), z.ravel())).T.shape)
-        vv, edges = np.histogramdd(
-            np.vstack((lon.ravel(), lat.ravel(), z.ravel())).T,
-            bins=(glon, glat, gz), weights=self.ccp.ravel())
-        cnts, _ = np.histogramdd(
-            np.vstack((lon.ravel(), lat.ravel(), z.ravel())).T,
-            bins=(glon, glat, gz))
-        
-        # Workaround for zero count values tto not get an error.
-        # Where counts == 0, zi = 0, else zi = zz/counts
-        vi = np.zeros_like(vv)
-        vi[cnts.astype(bool)] = vv[cnts.astype(bool)]/cnts[cnts.astype(bool)]
-        vi = np.ma.masked_equal(vi, 0)
-
-        print("Done triangulation ...")
-        print(" ")
-
-        # Perform the interpolation with the given values:
-        # print("Creating interpolator ...")
-        # interpolator = LinearNDInterpolator(tri, self.ccp.ravel())
-        # print("done interpolator.")
-        # print(" ")
-
-        # Interpolation
-        print("Interpolate ...")
-        # V = rbfi(grid_x.ravel(), grid_y.ravel(), grid_z.ravel())
-        print("Done interpolation.")
-        # V = griddata(, ,
-        #              ,
-        #              fill_value=np.NaN)
-
-        return vi  # V.reshape(shape)
-=======
+        # Create Goal Meshgrid
+        mlat, mlon, mz = np.meshgrid(glat, glon, gz)
+
+        # Convert
+        xs, ys, zs = geo2cart((R_EARTH - z.ravel())/R_EARTH,
+                              lat.ravel(), lon.ravel())
+        xi, yi, zi = geo2cart((R_EARTH - mz.ravel())/R_EARTH,
+                              mlat.ravel(), mlon.ravel())
+
+        # Create kdtree form source coordinates
+        tree = cKDTree(np.c_[xs, ys, zs])
+
+        # Inverse distance weighting
+        d, inds = tree.query(np.c_[xi, yi, zi], k=20)
+        w = (1-d / np.max(d, axis=1)[:, np.newaxis]) ** 2
+
+        # Take things that are further than a certain distance
+        V = np.sum(w * self.ccp.ravel()[inds], axis=1) / np.sum(w, axis=1)
+
+        if r is not None:
+            pos = np.where(d > r/R_EARTH)
+            w[pos] = 0
+            nanpos = np.where(np.sum(w, axis=1) == 0)[0]
+            print("Nanpos")
+            print(len(nanpos))
+            V[nanpos] = np.nan
+
+        V.shape = mlat.shape
+
+        return V
+
+    def explore(self, factor: float = 0.5, maxz: float or None = None):
+        """Creates a volume exploration window set. One window is for all
+        plots, and the other window is generated with sliders such that one
+        can explore how future plots should be generated. It technically does
+        not require any inputs, as simply the binning size will be used to 
+        create a meshgrid fitting to the bin distance distribution.
+        One can however set a factor by which to divide the bin distance for a 
+        finer grid.
+        """
+
+        # Get extent of the CCP Stack
+        minlon, maxlon = np.min(self.coords_new[1]), np.max(self.coords_new[1])
+        minlat, maxlat = np.min(self.coords_new[0]), np.max(self.coords_new[0])
+
+        # Create grid vectors
+        self.bingrid.edist * DEG2KM * factor
+        lats = np.arange(minlat, maxlat, self.bingrid.edist * factor)
+        lons = np.arange(minlon, maxlon, self.bingrid.edist * factor)
+
+        # This is necessary because imshow require equally spaced dimensions
+        if maxz is None:
+            z = np.arange(np.min(self.z), np.max(self.z), res)
+        else:
+            z = np.arange(np.min(self.z), maxz, res)
+
+        print("dx:", self.bingrid.edist * factor)
+        print("r: ", self.bingrid.edist * DEG2KM 2)
+        # Compute the volume max radius at depth is z*0.33
+        V = self.compute_kdtree_volume(glon=lons, glat=lats, gz=z,
+                                       r=self.bingrid.edist * DEG2KM * 2.0)
+
+        # Launch plotting tool
+        VolumeExploration(lons, lats, z, V)
+
     def map_plot(
         self, plot_stations=False, plot_bins=False, plot_illum=False,
         profile: list or tuple or None=None, p_direct=True,
@@ -1030,7 +1045,7 @@
             self.bingrid.longitude, plot_bins, bincoords, self.bingrid.edist,
             plot_illum, self.hits, profile, p_direct, outputfile=outputfile,
             format=format, dpi=dpi, geology=geology)
-        
+
     def pick_phase(self, pol:str = '+', depth:list=[None, None]):
         """
         Pick the strongest negative or strongest positive gradient from a
@@ -1083,7 +1098,7 @@
             raise ValueError('Choose either \'+\' to return the highest '
                 +'positive velocity gradient or \'-\' to return the '+
                 'highest negative velocity gradient.')
-        
+
         p_phase = PhasePick(coords, a, pol, z, depth)
         return p_phase
 
@@ -1146,5 +1161,4 @@
         
         plot_vel_grad(
             self.coords, self.a, self.z, plot_amplitude, lat, lon, outputfile,
-            dpi=dpi, format=format, cmap=cmap, geology=geology)
->>>>>>> b22d4a52
+            dpi=dpi, format=format, cmap=cmap, geology=geology)