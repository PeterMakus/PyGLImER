[metadata]
# replace with your username:
name = PyGLImER
<<<<<<< HEAD
version = 0.3.3
=======
version = 0.3.5
>>>>>>> 6f61fa70
author = Peter Makus, Lucas Sawade
author_email = makus@gfz-potsdam.de
description = Pythonic Lithospheric Imaging using Earthquake Records
long_description = file: README.md
long_description_content_type = text/markdown
url = https://github.com/PeterMakus/PyGLImER
project_urls =
    Documentation = https://Pythonic-Lithospheric-Imaging-using-Earthquake-Records.readthedocs.io/en/latest/
classifiers =
    Programming Language :: Python :: 3
    License :: OSI Approved :: European Union Public Licence 1.2 (EUPL 1.2)
    Operating System :: OS Independent
    Development Status :: 4 - Beta
    Topic :: Utilities
keywords = Seismology, Receiver Function, Earth Sciences, Lithosphere, Imaging, converted wave imaging

[options]
package_dir =
    = src
python_requires = >=3.7
install_requires = 
    global-land-mask
    OWSLib
    cartopy
    colorama
    dill
    geographiclib
    joblib 
    matplotlib
    numpy
    obspy>=1.3.1
    pandas
    pip
    plotly
    prov
    psutil
    pyasdf
    scipy
    tqdm
    flake8
    pyyaml
tests_require = pytest
zip_safe = False

[options.extras_require]
docs = 
    sphinx<6.0
    pydata-sphinx-theme
    sphinx-copybutton
    sphinx-gallery
    jinja2<3.1
tests = pytest; py

[options.packages.find]
where = src
<|MERGE_RESOLUTION|>--- conflicted
+++ resolved
@@ -1,11 +1,7 @@
 [metadata]
 # replace with your username:
 name = PyGLImER
-<<<<<<< HEAD
-version = 0.3.3
-=======
 version = 0.3.5
->>>>>>> 6f61fa70
 author = Peter Makus, Lucas Sawade
 author_email = makus@gfz-potsdam.de
 description = Pythonic Lithospheric Imaging using Earthquake Records
